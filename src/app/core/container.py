--- conflicted
+++ resolved
@@ -325,19 +325,10 @@
                     try:
                         dependency = await container.aget(param.annotation)
                         kwargs[name] = dependency
-<<<<<<< HEAD
+
                     except Exception as exc:
                         logger.debug("Failed to inject dependency %s: %s", name, exc)
-=======
-                    except Exception as exc:  # pragma: no cover - defensive
-                        message = (
-                            f"Failed to resolve dependency '{param.annotation}' for parameter "
-                            f"'{name}' in {func.__name__}: {exc}"
-                        )
-                        if strict:
-                            raise ConfigurationError(str(param.annotation), message) from exc
-                        logger.warning(message)
->>>>>>> 07abe488
+
             if asyncio.iscoroutinefunction(func):
                 return await func(*args, **kwargs)
             return func(*args, **kwargs)
