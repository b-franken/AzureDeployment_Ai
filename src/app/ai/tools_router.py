from __future__ import annotations

import json
import logging
import re
from collections.abc import Mapping, Sequence
from dataclasses import dataclass
from typing import NotRequired, Protocol, TypedDict, runtime_checkable

from app.ai.arg_mapper import map_args_with_function_call
from app.ai.generator import generate_response
from app.ai.llm.factory import get_provider_and_model
from app.ai.nlu import maybe_map_provision
from app.ai.nlu.embeddings_classifier import EmbeddingsClassifierService
from app.ai.tools_definitions import build_openai_tools
from app.common.envs import Env
from app.platform.audit.logger import (
    AuditEvent,
    AuditEventType,
    AuditLogger,
    AuditSeverity,
)
from app.tools.registry import ensure_tools_loaded, get_tool, list_tools

logger = logging.getLogger(__name__)

_TOOLS_PLAN = (
    'You can call a tool by returning only JSON like {"tool":"name","args":{...}}. '
    "When you call a tool, return only the JSON with no prose."
)

_CODEFENCE_JSON_RE = re.compile(r"(?:```(?:json)?\s*)?(\{.*?\})(?:\s*```)?\s*", re.DOTALL)
DIRECT_TOOL_RE = re.compile(
    r"^\s*tool\s*:\s*([a-z0-9-]+)\s*(\{.*\})\s*$", re.IGNORECASE | re.DOTALL
)


class ToolFunction(TypedDict, total=False):
    name: str
    arguments: object


class ToolCall(TypedDict, total=False):
    id: NotRequired[str]
    type: NotRequired[str]
    function: ToolFunction


class Message(TypedDict, total=False):
    content: str
    tool_calls: list[ToolCall]


class Choice(TypedDict):
    message: Message


class ChatResponse(TypedDict, total=False):
    choices: list[Choice]


@dataclass
class ToolExecutionContext:
    user_id: str
    subscription_id: str | None = None
    resource_group: str | None = None
    environment: Env = "dev"
    correlation_id: str | None = None
    audit_enabled: bool = True
    cost_limit: int | None = None
    approval_threshold: float | None = None
    dry_run: bool = True
    classifier: EmbeddingsClassifierService | None = None
    audit_logger: AuditLogger | None = None


def _extract_json_object(text: str) -> dict[str, object] | None:
    s = text.strip()
    m = _CODEFENCE_JSON_RE.search(s)
    if m:
        extracted = m.group(1).strip()
        try:
            obj = json.loads(extracted)
            return obj if isinstance(obj, dict) else None
<<<<<<< HEAD
        except json.JSONDecodeError as exc:
            logger.debug("Failed to parse JSON object: %s", exc)
=======
        except json.JSONDecodeError:
            # Fall back to manual extraction below
            s = text.strip()
>>>>>>> 07abe488
    start = s.find("{")
    if start == -1:
        return None
    depth = 0
    end_idx = -1
    for i, ch in enumerate(s[start:], start=start):
        if ch == "{":
            depth += 1
        elif ch == "}":
            depth -= 1
            if depth == 0:
                end_idx = i + 1
                break
    if end_idx == -1:
        raise ValueError("Failed to parse JSON object: no closing '}' found")
    try:
        obj = json.loads(s[start:end_idx].strip())
        return obj if isinstance(obj, dict) else None
<<<<<<< HEAD
    except json.JSONDecodeError as exc:
        logger.debug("Failed to parse JSON object: %s", exc)
        return None
=======
    except json.JSONDecodeError as e:
        raise ValueError(f"Failed to parse JSON object: {e.msg}") from e
>>>>>>> 07abe488


async def _log_request(user_input: str, context: ToolExecutionContext | None) -> None:
    if not context or not context.audit_enabled or not context.audit_logger:
        return
    event = AuditEvent(
        event_type=AuditEventType.ACCESS_GRANTED,
        severity=AuditSeverity.INFO,
        user_id=context.user_id,
        action="request_received",
        details={"input": user_input[:500]},
        correlation_id=context.correlation_id,
    )
    await context.audit_logger.log_event(event)


async def _log_tool_execution(
    name: str, args: dict[str, object], context: ToolExecutionContext | None
) -> None:
    if not context or not context.audit_enabled or not context.audit_logger:
        return
    event = AuditEvent(
        event_type=AuditEventType.RESOURCE_CREATED,
        severity=AuditSeverity.INFO,
        user_id=context.user_id,
        action="tool_execution",
        resource_type="tool",
        resource_name=name,
        details={"arguments": args},
        correlation_id=context.correlation_id,
    )
    await context.audit_logger.log_event(event)


async def _log_error(error: Exception, context: ToolExecutionContext | None) -> None:
    if not context or not context.audit_enabled or not context.audit_logger:
        return
    event = AuditEvent(
        event_type=AuditEventType.DEPLOYMENT_FAILED,
        severity=AuditSeverity.ERROR,
        user_id=context.user_id,
        action="error",
        result="failed",
        details={"error": str(error)},
        correlation_id=context.correlation_id,
    )
    await context.audit_logger.log_event(event)


def _estimate_tokens(messages: Sequence[dict[str, object]]) -> int:
    total = 0
    for m in messages:
        c = m.get("content")
        if isinstance(c, str):
            total += max(1, len(c) // 4)
        elif isinstance(c, dict):
            total += max(1, len(json.dumps(c)) // 4)
    return total


def _within_budget(messages: Sequence[dict[str, object]], limit: int) -> bool:
    return _estimate_tokens(messages) < limit


def _pick_args(raw_args: object) -> dict[str, object]:
    if isinstance(raw_args, str):
        try:
            j = json.loads(raw_args)
            return j if isinstance(j, dict) else {}
        except Exception:
            return {}
    if isinstance(raw_args, dict):
        return dict(raw_args)
    return {}


def _format_tool_body(body: object) -> str:
    if isinstance(body, dict) or isinstance(body, list):
        return json.dumps(body, ensure_ascii=False, indent=2)
    if body is None:
        return ""
    return str(body)


def _maybe_wrap_approval(
    result: dict[str, object], context: ToolExecutionContext | None
) -> dict[str, object]:
    if not context or context.approval_threshold is None:
        return result
    try:
        ce_obj = result.get("cost_estimate")
        monthly: float | None = None
        if isinstance(ce_obj, dict):
            mt_val = ce_obj.get("monthly_total")
            if isinstance(mt_val, int | float):
                monthly = float(mt_val)
            elif isinstance(mt_val, str):
                try:
                    monthly = float(mt_val)
                except ValueError:
                    monthly = None
        if monthly is not None and monthly > context.approval_threshold:
            wrapped: dict[str, object] = dict(result)
            wrapped["status"] = "approval_required"
            return wrapped
    except Exception:
        return result
    return result


async def _run_tool(
    name: str, args: dict[str, object], context: ToolExecutionContext | None = None
) -> dict[str, object]:
    await _log_tool_execution(name, args, context)
    if name == "bert_classifier":
        text = args.get("text", "")
        if not isinstance(text, str) or not text.strip():
            return {"ok": False, "summary": "No text provided", "output": ""}
        svc = context.classifier if context else None
        if not svc:
            return {"ok": False, "summary": "Classifier unavailable", "output": ""}
        scores = svc.predict_proba([text])
        return {
            "ok": True,
            "summary": f"Predicted class {int(scores.argmax(dim=-1).item())}",
            "output": scores.cpu().tolist(),
        }
    tool = get_tool(name)
    if not tool:
        return {"ok": False, "summary": f"tool {name} not found", "output": ""}
    raw = await tool.run(**args)
    result = raw if isinstance(raw, dict) else {"ok": True, "summary": "", "output": raw}
    if isinstance(result, dict):
        result = _maybe_wrap_approval(result, context)
    return result


@runtime_checkable
class SupportsChatRaw(Protocol):
    async def chat_raw(
        self,
        model: str,
        messages: list[dict[str, object]],
        tools: list[dict[str, object]] | None = None,
        tool_choice: str | None = "auto",
        temperature: float | None = None,
        max_tokens: int | None = None,
    ) -> ChatResponse: ...


async def _openai_tools_orchestrator(
    user_input: str,
    memory: Sequence[Mapping[str, str]] | None,
    provider: str | None,
    model: str | None,
    allow_chaining: bool,
    max_chain_steps: int,
    token_budget: int,
    context: ToolExecutionContext | None,
) -> str | None:
    ensure_tools_loaded()
    tools = build_openai_tools()
    if not tools:
        return None
    llm, selected_model = await get_provider_and_model(provider, model)
    if not isinstance(llm, SupportsChatRaw):
        return None
    messages: list[dict[str, object]] = [
        {
            "role": "system",
            "content": (
                "You are a DevOps assistant. an expert in infrastructure, "
                "CI/CD, Kubernetes, Terraform, cloud platforms, monitoring, and automation. "
                "Provide accurate, concise, production-ready guidance."
            ),
        }
    ]
    if memory:
        messages.extend([{"role": m["role"], "content": m["content"]} for m in memory])
    messages.append({"role": "user", "content": user_input})
    if not allow_chaining:
        first = await llm.chat_raw(
            model=selected_model, messages=messages, tools=tools, tool_choice="auto"
        )
        choices = first.get("choices", [])
        if not choices:
            return None
        msg = choices[0]["message"]
        tool_calls = msg.get("tool_calls") or []
        if not tool_calls:
            content = (msg.get("content") or "").strip()
            return content or None
        call = tool_calls[0]
        if call.get("type") != "function":
            return "Tool call not supported."
        fn = call.get("function") or {}
        tname = (fn.get("name") or "").strip()
        args = _pick_args(fn.get("arguments") or {})
        result = await _run_tool(tname, args, context)
        body = result.get("output") if isinstance(result, dict) else result
        if isinstance(body, dict):
            body = json.dumps(body, ensure_ascii=False, indent=2)
        return f"{tname} • {result.get('summary', '')}\n\njson\n{body}\n"
    steps = 0
    while steps < max_chain_steps and _within_budget(messages, token_budget):
        resp = await llm.chat_raw(
            model=selected_model, messages=messages, tools=tools, tool_choice="auto"
        )
        choices2 = resp.get("choices", [])
        if not choices2:
            return None
        msg = choices2[0]["message"]
        tool_calls = msg.get("tool_calls") or []
        if not tool_calls:
            content = (msg.get("content") or "").strip()
            return content or None
        messages.append(
            {
                "role": "assistant",
                "content": msg.get("content") or "",
                "tool_calls": tool_calls,
            }
        )
        for call in tool_calls:
            if steps >= max_chain_steps or not _within_budget(messages, token_budget):
                break
            if call.get("type") != "function":
                continue
            fn = call.get("function") or {}
            tname = (fn.get("name") or "").strip()
            args = _pick_args(fn.get("arguments") or {})
            result = await _run_tool(tname, args, context)
            messages.append(
                {
                    "role": "tool",
                    "tool_call_id": call.get("id"),
                    "name": tname,
                    "content": json.dumps(result, ensure_ascii=False),
                }
            )
            steps += 1
    final = await llm.chat_raw(
        model=selected_model, messages=messages, tools=tools, tool_choice="none"
    )
    choicesf = final.get("choices", [])
    if not choicesf:
        return None
    msgf = choicesf[0]["message"]
    content = (msgf.get("content") or "").strip()
    return content or None


async def _run_tool_and_explain(
    name: str,
    args: dict[str, object],
    provider: str | None,
    model: str | None,
    context: ToolExecutionContext | None,
) -> str:
    result = await _run_tool(name, args, context)
    summary = json.dumps(result, ensure_ascii=False)
    return await generate_response(
        f"Tool {name} executed with args {json.dumps(args, ensure_ascii=False)}.\n"
        f"Result JSON:\n{summary}\n\n"
        "Summarize the outcome for a DevOps engineer and list the next best step.",
        memory=[],
        provider=provider,
        model=model,
    )


async def maybe_call_tool(
    user_input: str,
    memory: Sequence[Mapping[str, str]] | None = None,
    provider: str | None = None,
    model: str | None = None,
    enable_tools: bool = False,
    allowlist: list[str] | None = None,
    preferred_tool: str | None = None,
    context: ToolExecutionContext | None = None,
    return_json: bool = False,
) -> str:
    await _log_request(user_input, context)
    if context and context.classifier:
        try:
            _ = context.classifier.predict_proba([user_input])
        except Exception as exc:
            logger.debug("Classifier prediction failed: %s", exc)
    if not enable_tools:
        try:
            return await generate_response(
                user_input, list(memory or []), model=model, provider=provider
            )
        except Exception as e:
            await _log_error(e, context)
            return "Failed to generate response."
    ensure_tools_loaded()
    try:
        mapped = maybe_map_provision(user_input)
        if (
            mapped
            and isinstance(mapped, dict)
            and mapped.get("tool")
            and isinstance(mapped.get("args"), dict)
        ):
            if return_json:
                res = await _run_tool(str(mapped["tool"]), dict(mapped["args"]), context)
                return json.dumps(res, ensure_ascii=False, indent=2)
            return await _run_tool_and_explain(
                str(mapped["tool"]), dict(mapped["args"]), provider, model, context
            )
        tools = list_tools()
        if allowlist:
            allowed = set(allowlist)
            tools = [t for t in tools if t.name in allowed]
        via_openai = await _openai_tools_orchestrator(
            user_input,
            memory,
            provider,
            model,
            allow_chaining=True,
            max_chain_steps=4,
            token_budget=(int(context.cost_limit) if context and context.cost_limit else 6000),
            context=context,
        )
        if isinstance(via_openai, str):
            mapped2 = maybe_map_provision(via_openai)
            if (
                mapped2
                and isinstance(mapped2, dict)
                and mapped2.get("tool")
                and isinstance(mapped2.get("args"), dict)
            ):
                if return_json:
                    res = await _run_tool(str(mapped2["tool"]), dict(mapped2["args"]), context)
                    return json.dumps(res, ensure_ascii=False, indent=2)
                return await _run_tool_and_explain(
                    str(mapped2["tool"]),
                    dict(mapped2["args"]),
                    provider,
                    model,
                    context,
                )
            return via_openai
        m = DIRECT_TOOL_RE.match(user_input)
        if m:
            name = m.group(1).strip()
            raw = m.group(2)
            try:
                args_obj = json.loads(raw)
                if not isinstance(args_obj, dict):
                    return "Invalid direct tool args. Provide a JSON object."
                if return_json:
                    res = await _run_tool(name, dict(args_obj), context)
                    return json.dumps(res, ensure_ascii=False, indent=2)
                return await _run_tool_and_explain(name, dict(args_obj), provider, model, context)
            except Exception:
                return "Invalid direct tool syntax. Use: tool:tool_name {json-args}"
        if preferred_tool:
            t = get_tool(preferred_tool)
            if not t or (allowlist and preferred_tool not in set(allowlist)):
                return f"Preferred tool {preferred_tool} is not available."
            schema = getattr(
                t,
                "schema",
                {"type": "object", "properties": {}, "additionalProperties": True},
            )
            try:
                mapped_args = await map_args_with_function_call(
                    tool_name=preferred_tool,
                    schema=schema,
                    user_input=user_input,
                    provider=provider,
                    model=model,
                )
            except ValueError as e:
                return f"Invalid tool arguments: {e}"
            if return_json:
                res = await _run_tool(preferred_tool, mapped_args, context)
                return json.dumps(res, ensure_ascii=False, indent=2)
            return await _run_tool_and_explain(
                preferred_tool, mapped_args, provider, model, context
            )
        tools_desc = (
            "\n".join(f"- {t.name}: {t.description} schema={t.schema}" for t in tools) or "None"
        )
        plan = await generate_response(
            f"{_TOOLS_PLAN}\n\nAvailable tools:\n{tools_desc}\n\nUser: {user_input}",
            list(memory or []),
            model=model,
            provider=provider,
        )
        try:
            req = _extract_json_object(plan)
        except ValueError as e:
            await _log_error(e, context)
            return f"Failed to parse tool request: {e}"
        if not isinstance(req, dict) or "tool" not in req:
            return plan
        name = str(req.get("tool"))
        raw_args = req.get("args")
        args: dict[str, object] = dict(raw_args) if isinstance(raw_args, dict) else {}
        if return_json:
            res = await _run_tool(name, args, context)
            return json.dumps(res, ensure_ascii=False, indent=2)
        return await _run_tool_and_explain(name, args, provider, model, context)
    except Exception as e:
        await _log_error(e, context)
        return "An unexpected error occurred."<|MERGE_RESOLUTION|>--- conflicted
+++ resolved
@@ -82,14 +82,10 @@
         try:
             obj = json.loads(extracted)
             return obj if isinstance(obj, dict) else None
-<<<<<<< HEAD
+
         except json.JSONDecodeError as exc:
             logger.debug("Failed to parse JSON object: %s", exc)
-=======
-        except json.JSONDecodeError:
-            # Fall back to manual extraction below
-            s = text.strip()
->>>>>>> 07abe488
+
     start = s.find("{")
     if start == -1:
         return None
@@ -108,15 +104,10 @@
     try:
         obj = json.loads(s[start:end_idx].strip())
         return obj if isinstance(obj, dict) else None
-<<<<<<< HEAD
+
     except json.JSONDecodeError as exc:
         logger.debug("Failed to parse JSON object: %s", exc)
         return None
-=======
-    except json.JSONDecodeError as e:
-        raise ValueError(f"Failed to parse JSON object: {e.msg}") from e
->>>>>>> 07abe488
-
 
 async def _log_request(user_input: str, context: ToolExecutionContext | None) -> None:
     if not context or not context.audit_enabled or not context.audit_logger:
