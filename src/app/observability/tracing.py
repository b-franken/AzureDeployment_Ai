--- conflicted
+++ resolved
@@ -46,7 +46,6 @@
 
     try:
         HTTPXClientInstrumentor().instrument()
-<<<<<<< HEAD
     except Exception as exc:
         logger.warning("HTTPX instrumentation failed", error=str(exc), exc_info=True)
 
@@ -59,32 +58,14 @@
         PymongoInstrumentor().instrument()
     except Exception as exc:
         logger.warning("Pymongo instrumentation failed", error=str(exc), exc_info=True)
-=======
-    except Exception:
-        logger.warning("Failed to instrument HTTPX client", exc_info=True)
 
-    try:
-        AsyncPGInstrumentor().instrument()
-    except Exception:
-        logger.warning("Failed to instrument AsyncPG", exc_info=True)
-
-    try:
-        PymongoInstrumentor().instrument()
-    except Exception:
-        logger.warning("Failed to instrument Pymongo", exc_info=True)
->>>>>>> 98e1b8d4
 
     try:
         from opentelemetry.instrumentation.redis import RedisInstrumentor
 
         RedisInstrumentor().instrument()
-<<<<<<< HEAD
     except Exception as exc:
         logger.warning("Redis instrumentation failed", error=str(exc), exc_info=True)
-=======
-    except Exception:
-        logger.warning("Failed to instrument Redis", exc_info=True)
->>>>>>> 98e1b8d4
 
     provider = trace.get_tracer_provider()
     if isinstance(provider, SDKTracerProvider):
